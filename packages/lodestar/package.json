{
  "name": "@chainsafe/lodestar",
  "private": true,
  "version": "0.2.0",
  "description": "A Typescript implementation of the beacon chain",
  "author": "ChainSafe Systems",
  "license": "LGPL-3.0",
  "bugs": {
    "url": "https://github.com/ChainSafe/lodestar/issues"
  },
  "homepage": "https://github.com/ChainSafe/lodestar#readme",
  "main": "lib/index.js",
  "files": [
    "lib/**/*.js",
    "lib/**/*.js.map",
    "lib/**/*.d.ts"
  ],
  "scripts": {
    "clean": "rm -rf lib && rm -f tsconfig.tsbuildinfo",
    "build": "yarn run build:lib && yarn run build:types",
    "build:release": "yarn clean && yarn run build && yarn run build:docs",
    "build:lib": "babel src -x .ts -d lib --source-maps",
    "build:docs": "typedoc --exclude src/index.ts --out docs src",
    "build:types": "tsc --incremental --declaration --outDir lib --emitDeclarationOnly",
    "check-types": "tsc --incremental --noEmit",
    "lint": "eslint --color --ext .ts src/",
    "lint:fix": "eslint --color --ext .ts src/ --fix",
    "pretest": "yarn run check-types",
    "test:unit": "TS_NODE_PROJECT=tsconfig.test.json nyc --cache-dir .nyc_output/.cache -e .ts mocha --file ./test/setup.ts --colors -r ts-node/register 'test/unit/**/*.test.ts'",
    "test:e2e": "TS_NODE_PROJECT=tsconfig.test.json mocha --file ./test/setup.ts --colors --timeout 5000 -r ts-node/register 'test/e2e/**/*.test.ts'",
    "test:spec-main": "TS_NODE_PROJECT=tsconfig.test.json mocha --file ./test/setup.ts --colors -r ./.babel-register 'test/spec/**/*mainnet.test.ts'",
    "test:spec-min": "TS_NODE_PROJECT=tsconfig.test.json mocha --file ./test/setup.ts --colors -r ./.babel-register 'test/spec/**/*minimal.test.ts'",
    "test:spec": "TS_NODE_PROJECT=tsconfig.test.json mocha --file ./test/setup.ts --colors -r ./.babel-register 'test/spec/**/*.test.ts'",
    "test": "yarn test:unit && yarn test:spec && yarn test:e2e",
    "coverage": "codecov -F lodestar",
    "benchmark": "ts-node test/benchmarks"
  },
  "repository": {
    "type": "git",
    "url": "git+https://github.com:ChainSafe/lodestar.git"
  },
  "keywords": [
    "Ethereum",
    "beacon",
    "future",
    "p2p",
    "blockchain"
  ],
  "dependencies": {
<<<<<<< HEAD
    "@chainsafe/bit-utils": "0.1.4",
    "@chainsafe/bls": "0.1.7",
=======
    "@chainsafe/bit-utils": "^0.1.4",
    "@chainsafe/bls": "0.2.0",
>>>>>>> 78ba8692
    "@chainsafe/eth2.0-config": "0.2.0",
    "@chainsafe/eth2.0-params": "0.2.0",
    "@chainsafe/eth2.0-state-transition": "0.2.0",
    "@chainsafe/eth2.0-types": "0.2.0",
    "@chainsafe/eth2.0-utils": "0.1.0",
    "@chainsafe/lodestar-validator": "0.2.0",
    "@chainsafe/ssz": "0.5.2",
    "@iarna/toml": "^2.2.3",
    "@types/async": "^3.0.1",
    "@types/yargs": "^13.0.2",
    "assert": "^2.0.0",
    "async": "^3.1.0",
    "await-to-js": "^2.1.1",
    "axios": "^0.19.0",
    "bigint-buffer": "^1.1.5",
    "bignumber.js": "^9.0.0",
    "blakejs": "^1.1.0",
    "buffer-xor": "^2.0.2",
    "camelcase-keys": "^6.0.1",
    "chalk": "^2.4.2",
    "commander": "^2.19.0",
    "deepmerge": "^3.2.0",
    "es6-promisify": "6.0.2",
    "ethers": "^4.0.40",
    "fastify": "^2.7.1",
    "fastify-cors": "^2.1.3",
    "fastpriorityqueue": "^0.6.3",
    "ganache-core": "^2.5.3",
    "interface-connection": "^0.3.3",
    "js-yaml": "^3.13.1",
    "level": "^5.0.1",
    "levelup": "^4.1.0",
    "libp2p": "^0.25.3",
    "libp2p-bootstrap": "^0.9.7",
    "libp2p-gossipsub": "^0.0.5",
    "libp2p-mdns": "^0.12.3",
    "libp2p-mplex": "^0.8.5",
    "libp2p-secio": "^0.11.1",
    "libp2p-tcp": "^0.13.0",
    "noice-json-rpc": "^1.2.0",
    "peer-id": "^0.12.2",
    "peer-info": "^0.15.1",
    "pouchdb-adapter-memory": "^7.0.0",
    "pouchdb-core": "^7.0.0",
    "prom-client": "^11.5.3",
    "pull-stream": "^3.6.13",
    "qs": "^6.7.0",
    "rimraf": "^3.0.0",
    "strict-event-emitter-types": "^2.0.0",
    "varint": "^5.0.0",
    "winston": "^3.2.1",
    "ws": "^7.0.1",
    "yargs": "^14.0.0"
  },
  "bin": {
    "lodestar": "./bin/lodestar"
  },
  "devDependencies": {
    "@chainsafe/benchmark-utils": "^0.1.0",
    "@polkadot/ts": "^0.1.57",
    "@types/buffer-xor": "^2.0.0",
    "@types/chai": "4.2.0",
    "@types/chai-as-promised": "^7.1.1",
    "@types/es6-promisify": "6.0.0",
    "@types/levelup": "^3.1.0",
    "@types/mocha": "^5.2.7",
    "@types/mockery": "^1.4.29",
    "@types/qs": "^6.5.3",
    "@types/rimraf": "^2.0.3",
    "@types/supertest": "^2.0.8",
    "@types/varint": "^5.0.0",
    "@types/ws": "^6.0.1",
    "axios": "^0.19.0",
    "axios-mock-adapter": "^1.17.0",
    "babel-plugin-const-enum": "^0.0.4",
    "benchmark": "^2.1.4",
    "chai": "^4.2.0",
    "chai-as-promised": "^7.1.1",
    "mocha": "^6.2.0",
    "mockery": "^2.1.0",
    "supertest": "^4.0.2",
    "webpack": "^4.39.1"
  }
}<|MERGE_RESOLUTION|>--- conflicted
+++ resolved
@@ -47,13 +47,8 @@
     "blockchain"
   ],
   "dependencies": {
-<<<<<<< HEAD
-    "@chainsafe/bit-utils": "0.1.4",
-    "@chainsafe/bls": "0.1.7",
-=======
     "@chainsafe/bit-utils": "^0.1.4",
     "@chainsafe/bls": "0.2.0",
->>>>>>> 78ba8692
     "@chainsafe/eth2.0-config": "0.2.0",
     "@chainsafe/eth2.0-params": "0.2.0",
     "@chainsafe/eth2.0-state-transition": "0.2.0",
