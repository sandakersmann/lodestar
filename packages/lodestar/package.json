{
  "name": "@chainsafe/lodestar",
  "private": true,
  "version": "0.1.0",
  "description": "A Typescript implementation of the beacon chain and validator client",
  "author": "ChainSafe Systems",
  "license": "GPL-3.0",
  "bugs": {
    "url": "https://github.com/ChainSafe/lodestar/issues"
  },
  "homepage": "https://github.com/ChainSafe/lodestar#readme",
  "main": "lib/index.js",
  "files": [
    "lib"
  ],
  "scripts": {
    "build": "yarn run build:lib && yarn run build:types && yarn run build:docs",
    "build:lib": "babel src -x .ts -d lib --source-maps",
    "build:docs": "typedoc --exclude src/index.ts --out docs src",
    "build:types": "tsc --declaration --outDir lib --emitDeclarationOnly",
    "check-types": "tsc --noEmit --incremental",
    "lint": "eslint --color --ext .ts src/",
    "lint-fix": "eslint --color --ext .ts src/ --fix",
    "pretest": "yarn run check-types",
    "test:unit": "nyc --cache-dir .nyc_output/.cache -e .ts mocha  --colors -r ts-node/register 'test/unit/**/*.test.ts'",
    "test:e2e": "mocha --colors --timeout 5000 -r ts-node/register 'test/e2e/**/*.test.ts'",
    "test:spec-main": "mocha  --colors --max-old-space-size=7168 -r ./.babel-register 'test/spec/**/*mainnet.test.ts'",
    "test:spec-min": "mocha  --colors -r ./.babel-register 'test/spec/**/*minimal.test.ts'",
    "test:spec": "mocha  --colors --max-old-space-size=7168 -r ./.babel-register 'test/spec/**/*.test.ts'",
    "test": "yarn test:unit && yarn test:spec && yarn test:e2e",
    "coverage": "codecov -F lodestar",
    "benchmark": "ts-node test/benchmarks"
  },
  "repository": {
    "type": "git",
    "url": "git+https://github.com:ChainSafe/lodestar.git"
  },
  "keywords": [
    "Ethereum",
    "beacon",
    "future",
    "p2p",
    "blockchain"
  ],
  "dependencies": {
    "@chainsafe/bit-utils": "^0.1.2",
    "@chainsafe/bls": "0.1.6",
    "@chainsafe/eth2.0-config": "^0.1.0",
    "@chainsafe/eth2.0-params": "^0.1.0",
    "@chainsafe/eth2.0-types": "^0.1.1",
    "@chainsafe/ssz": "0.5.1",
    "@iarna/toml": "^2.2.3",
    "@nodeutils/defaults-deep": "^1.1.0",
    "@polkadot/util-crypto": "^0.93.1",
    "assert": "^2.0.0",
    "await-to-js": "^2.1.1",
    "bignumber.js": "^9.0.0",
    "blakejs": "^1.1.0",
    "bn.js": "^4.11.8",
    "buffer-xor": "^2.0.2",
    "camelcase-keys": "^6.0.1",
    "commander": "^2.19.0",
    "deepmerge": "^3.2.0",
    "es6-promisify": "5.0.0",
    "ethers": "^4.0.27",
    "fastify": "^2.7.1",
    "ganache-core": "^2.5.3",
    "interface-connection": "^0.3.3",
    "level": "^5.0.1",
    "levelup": "^4.1.0",
    "libp2p": "^0.25.3",
    "libp2p-bootstrap": "^0.9.7",
    "libp2p-gossipsub": "^0.0.2",
    "libp2p-kad-dht": "^0.15.2",
    "libp2p-mplex": "^0.8.5",
    "libp2p-tcp": "^0.13.0",
    "libp2p-webrtc-star": "^0.16.1",
    "noice-json-rpc": "^1.2.0",
    "peer-book": "^0.9.1",
    "peer-id": "^0.12.2",
    "peer-info": "^0.15.1",
    "pouchdb-adapter-memory": "^7.0.0",
    "pouchdb-core": "^7.0.0",
    "prom-client": "^11.5.3",
    "prometheus-gc-stats": "^0.6.2",
    "promisify-es6": "^1.0.3",
    "pull-abortable": "^4.1.1",
    "pull-pushable": "^2.2.0",
    "pull-stream": "^3.6.13",
    "qs": "^6.7.0",
    "snake-case": "^2.1.0",
    "strict-event-emitter-types": "^2.0.0",
    "webpack": "^4.39.1",
    "winston": "^3.2.1",
    "ws": "^7.0.1"
  },
  "bin": {
    "lodestar": "./bin/lodestar",
    "lodestar-validator": "./bin/lodestar-validator"
  },
  "devDependencies": {
    "@chainsafe/benchmark-utils": "^0.1.0",
    "@chainsafe/eth2.0-spec-test-util": "0.4.0",
    "@polkadot/ts": "^0.1.57",
    "@types/bn.js": "^4.11.4",
    "@types/chai": "^4.1.7",
    "@types/levelup": "^3.1.0",
    "@types/mocha": "^5.2.7",
    "@types/supertest": "^2.0.8",
    "@types/ws": "^6.0.1",
<<<<<<< HEAD
    "babel-plugin-const-enum": "^0.0.2",
    "benchmark": "^2.1.4",
    "supertest": "^4.0.2",
=======
>>>>>>> e34c4d4d
    "chai": "^4.2.0",
    "mocha": "^6.2.0"
  }
}<|MERGE_RESOLUTION|>--- conflicted
+++ resolved
@@ -108,12 +108,9 @@
     "@types/mocha": "^5.2.7",
     "@types/supertest": "^2.0.8",
     "@types/ws": "^6.0.1",
-<<<<<<< HEAD
     "babel-plugin-const-enum": "^0.0.2",
     "benchmark": "^2.1.4",
     "supertest": "^4.0.2",
-=======
->>>>>>> e34c4d4d
     "chai": "^4.2.0",
     "mocha": "^6.2.0"
   }
