--- conflicted
+++ resolved
@@ -51,7 +51,7 @@
   private network: INetwork;
   private logger: ILogger;
 
-  public constructor({config, db, chain, network, logger}: IReqRespHandlerModules) {
+  public constructor({config, db, chain, network, reputationStore, logger}: IReqRespHandlerModules) {
     this.config = config;
     this.db = db;
     this.chain = chain;
@@ -271,12 +271,8 @@
     if (direction === "outbound") {
       const request = createStatus(this.chain);
       try {
-<<<<<<< HEAD
         this.network.peerMetadata.setStatus(peerId, await this.network.reqResp.status(peerId, request));
-=======
-        this.reps.get(peerId.toB58String()).latestStatus = await this.network.reqResp.status(peerId, request);
         this.reps.get(peerId.toB58String()).latestMetadata = await this.network.reqResp.metadata(peerId);
->>>>>>> 12b3b3ef
       } catch (e) {
         this.logger.verbose(`Failed to get peer ${peerId.toB58String()} latest status and metadata`, {
           reason: e.message,
