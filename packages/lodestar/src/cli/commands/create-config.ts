/**
 * @module cli/commands
 */

import {ICliCommand} from "./interface";
import {CommanderStatic} from "commander";
<<<<<<< HEAD
import {ILogger, LogLevel, WinstonLogger} from "../../logger";
=======
import {ILogger, LogLevels, WinstonLogger, LogLevel, defaultLogLevel} from "../../logger";
>>>>>>> d992405a
import fs from "fs";
import {CliError} from "../error";
import {writeTomlConfig} from "../../util/file";

interface ICreateConfigOptions {
  logLevel: string;
  outputFile: string;
}

export class CreateConfigCommand implements ICliCommand {
  public register(commander: CommanderStatic): void {


    commander
      .command("@chainsafe/eth2.0-config")
      .description("Create default config file")
      .option(`-l, --logLevel [${LogLevels.join("|")}]`, "Log level")
      .option("-o, --outputFile [output_file]"
        , "Path to output file destination", "lodestar-config.toml")
      .action(async (options) => {
        const logger: ILogger = new WinstonLogger({
          level: options.logLevel || LogLevel[defaultLogLevel],
          module: "create-config"
        });
        // library is not awaiting this method so don't allow error propagation 
        // (unhandled promise rejections)
        try {
          await this.action(options, logger);
        } catch (e) {
          logger.error(e.message + "\n" + e.stack);
        }
      });
  }

  public async action(options: ICreateConfigOptions, logger: ILogger): Promise<void> {
<<<<<<< HEAD
    if (options.loggingLevel) {
      // @ts-ignore
      logger.setLogLevel(LogLevel[options.loggingLevel]);
    }
=======
>>>>>>> d992405a
    if (fs.existsSync(options.outputFile)) {
      throw new CliError(`${options.outputFile} already exists`);
    }

    writeTomlConfig(options.outputFile);

    logger.info(`Successfully wrote config file to ${options.outputFile}`);
  }
}<|MERGE_RESOLUTION|>--- conflicted
+++ resolved
@@ -4,11 +4,7 @@
 
 import {ICliCommand} from "./interface";
 import {CommanderStatic} from "commander";
-<<<<<<< HEAD
-import {ILogger, LogLevel, WinstonLogger} from "../../logger";
-=======
 import {ILogger, LogLevels, WinstonLogger, LogLevel, defaultLogLevel} from "../../logger";
->>>>>>> d992405a
 import fs from "fs";
 import {CliError} from "../error";
 import {writeTomlConfig} from "../../util/file";
@@ -33,7 +29,7 @@
           level: options.logLevel || LogLevel[defaultLogLevel],
           module: "create-config"
         });
-        // library is not awaiting this method so don't allow error propagation 
+        // library is not awaiting this method so don't allow error propagation
         // (unhandled promise rejections)
         try {
           await this.action(options, logger);
@@ -44,13 +40,6 @@
   }
 
   public async action(options: ICreateConfigOptions, logger: ILogger): Promise<void> {
-<<<<<<< HEAD
-    if (options.loggingLevel) {
-      // @ts-ignore
-      logger.setLogLevel(LogLevel[options.loggingLevel]);
-    }
-=======
->>>>>>> d992405a
     if (fs.existsSync(options.outputFile)) {
       throw new CliError(`${options.outputFile} already exists`);
     }
