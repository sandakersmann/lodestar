/**
 * @module api/rpc
 */

import {IBeaconConfig} from "@chainsafe/lodestar-config";
import {BLSPubkey, Genesis, SignedBeaconBlock, ValidatorResponse} from "@chainsafe/lodestar-types";
import {LodestarEventIterator} from "@chainsafe/lodestar-utils";
import {ChainEvent, IBeaconChain} from "../../../chain";
import {IBeaconDb} from "../../../db/api";
import {IBeaconSync} from "../../../sync";
import {IApiOptions} from "../../options";
import {ApiNamespace, IApiModules} from "../interface";
import {BeaconBlockApi, IBeaconBlocksApi} from "./blocks";
import {IBeaconApi} from "./interface";
import {BeaconPoolApi, IBeaconPoolApi} from "./pool";
import {IBeaconStateApi} from "./state/interface";
import {BeaconStateApi} from "./state/state";

export class BeaconApi implements IBeaconApi {
  public namespace: ApiNamespace;
  public state: IBeaconStateApi;
  public blocks: IBeaconBlocksApi;
  public pool: IBeaconPoolApi;

  private readonly config: IBeaconConfig;
  private readonly chain: IBeaconChain;
  private readonly db: IBeaconDb;
  private readonly sync: IBeaconSync;

  public constructor(
    opts: Partial<IApiOptions>,
    modules: Pick<IApiModules, "config" | "chain" | "db" | "network" | "sync">
  ) {
    this.namespace = ApiNamespace.BEACON;
    this.config = modules.config;
    this.chain = modules.chain;
    this.db = modules.db;
    this.sync = modules.sync;
    this.state = new BeaconStateApi(opts, modules);
    this.blocks = new BeaconBlockApi(opts, modules);
    this.pool = new BeaconPoolApi(opts, modules);
  }

  public async getValidator(pubkey: BLSPubkey): Promise<ValidatorResponse | null> {
    const {epochCtx, state} = await this.chain.getHeadStateContext();
    const index = epochCtx.pubkey2index.get(pubkey);
    if (index) {
      return {
        validator: state.validators[index],
        balance: state.balances[index],
        pubkey: pubkey,
        index,
      };
    } else {
      return null;
    }
  }

<<<<<<< HEAD
  public async getFork(): Promise<ForkResponse> {
    const state = await this.chain.getHeadState();
    const networkId: Uint64 = BigInt(0);
    const fork = state
      ? state.fork
      : {
          previousVersion: Buffer.alloc(4),
          currentVersion: Buffer.alloc(4),
          epoch: 0,
        };
    return {
      fork,
      chainId: networkId,
      genesisValidatorsRoot: state.genesisValidatorsRoot,
    };
  }

=======
>>>>>>> 74e8e3e6
  public async getGenesis(): Promise<Genesis | null> {
    const state = await this.chain.getHeadState();
    if (state) {
      return {
        genesisForkVersion: this.config.params.GENESIS_FORK_VERSION,
        genesisTime: BigInt(state.genesisTime),
        genesisValidatorsRoot: state.genesisValidatorsRoot,
      };
    }
    return null;
  }

  public getBlockStream(): LodestarEventIterator<SignedBeaconBlock> {
    return new LodestarEventIterator<SignedBeaconBlock>(({push}) => {
      this.chain.emitter.on(ChainEvent.block, push);
      return () => {
        this.chain.emitter.off(ChainEvent.block, push);
      };
    });
  }
}<|MERGE_RESOLUTION|>--- conflicted
+++ resolved
@@ -56,26 +56,6 @@
     }
   }
 
-<<<<<<< HEAD
-  public async getFork(): Promise<ForkResponse> {
-    const state = await this.chain.getHeadState();
-    const networkId: Uint64 = BigInt(0);
-    const fork = state
-      ? state.fork
-      : {
-          previousVersion: Buffer.alloc(4),
-          currentVersion: Buffer.alloc(4),
-          epoch: 0,
-        };
-    return {
-      fork,
-      chainId: networkId,
-      genesisValidatorsRoot: state.genesisValidatorsRoot,
-    };
-  }
-
-=======
->>>>>>> 74e8e3e6
   public async getGenesis(): Promise<Genesis | null> {
     const state = await this.chain.getHeadState();
     if (state) {
