--- conflicted
+++ resolved
@@ -5,7 +5,7 @@
 import {EpochContext} from "@chainsafe/lodestar-beacon-state-transition";
 import * as specUtils from "@chainsafe/lodestar-beacon-state-transition/lib/fast/util/block";
 
-import {BeaconChain, IBeaconChain} from "../../../../../src/chain";
+import {BeaconChain, ForkChoice, IBeaconChain} from "../../../../../src/chain";
 import {LocalClock} from "../../../../../src/chain/clock";
 import {StateRegenerator} from "../../../../../src/chain/regen";
 import {ExtendedValidatorResult} from "../../../../../src/network/gossip/constants";
@@ -17,6 +17,7 @@
 
 describe("gossip block validation", function () {
   let chainStub: SinonStubbedInstance<IBeaconChain>;
+  let forkChoiceStub: SinonStubbedInstance<ForkChoice>;
   let regenStub: SinonStubbedInstance<StateRegenerator>;
   let dbStub: StubbedBeaconDb;
   let verifySignatureStub: SinonStub;
@@ -25,6 +26,8 @@
   beforeEach(function () {
     chainStub = sinon.createStubInstance(BeaconChain);
     chainStub.clock = sinon.createStubInstance(LocalClock);
+    forkChoiceStub = sinon.createStubInstance(ForkChoice);
+    chainStub.forkChoice = forkChoiceStub;
     regenStub = chainStub.regen = sinon.createStubInstance(StateRegenerator);
     dbStub = new StubbedBeaconDb(sinon, config);
     verifySignatureStub = sinon.stub(specUtils, "verifyBlockSignature");
@@ -46,13 +49,8 @@
     expect(chainStub.getGenesisTime.notCalled).to.be.true;
   });
 
-<<<<<<< HEAD
   it("should reject - bad block", async function () {
-    chainStub.getGenesisTime.returns(Date.now() / 1000 - config.params.SECONDS_PER_SLOT);
-=======
-  it("bad block", async function () {
-    sinon.stub(chainStub.clock, "currentSlot").get(() => 1);
->>>>>>> 1243f3bd
+    sinon.stub(chainStub.clock, "currentSlot").get(() => 1);
     const block = generateSignedBlock({message: {slot: 1}});
     chainStub.getFinalizedCheckpoint.resolves({
       epoch: 0,
@@ -66,13 +64,8 @@
     expect(chainStub.getCanonicalBlockAtSlot.notCalled).to.be.true;
   });
 
-<<<<<<< HEAD
   it("should ignore - already proposed", async function () {
-    chainStub.getGenesisTime.returns(Date.now() / 1000 - config.params.SECONDS_PER_SLOT);
-=======
-  it("already proposed", async function () {
-    sinon.stub(chainStub.clock, "currentSlot").get(() => 1);
->>>>>>> 1243f3bd
+    sinon.stub(chainStub.clock, "currentSlot").get(() => 1);
     const block = generateSignedBlock({message: {slot: 1}});
     chainStub.getFinalizedCheckpoint.resolves({
       epoch: 0,
@@ -87,13 +80,8 @@
     expect(regenStub.getBlockSlotState.notCalled).to.be.true;
   });
 
-<<<<<<< HEAD
   it("should ignore - missing parent", async function () {
-    chainStub.getGenesisTime.returns(Date.now() / 1000 - config.params.SECONDS_PER_SLOT);
-=======
-  it("missing parent", async function () {
-    sinon.stub(chainStub.clock, "currentSlot").get(() => 1);
->>>>>>> 1243f3bd
+    sinon.stub(chainStub.clock, "currentSlot").get(() => 1);
     const block = generateSignedBlock({message: {slot: 1}});
     chainStub.getFinalizedCheckpoint.resolves({
       epoch: 0,
@@ -110,13 +98,8 @@
     expect(chainStub.receiveBlock.calledOnce).to.be.true;
   });
 
-<<<<<<< HEAD
   it("should reject - invalid signature", async function () {
-    chainStub.getGenesisTime.returns(Date.now() / 1000 - config.params.SECONDS_PER_SLOT);
-=======
-  it("invalid signature", async function () {
-    sinon.stub(chainStub.clock, "currentSlot").get(() => 1);
->>>>>>> 1243f3bd
+    sinon.stub(chainStub.clock, "currentSlot").get(() => 1);
     const block = generateSignedBlock({message: {slot: 1}});
     chainStub.getFinalizedCheckpoint.resolves({
       epoch: 0,
@@ -138,13 +121,8 @@
     expect(verifySignatureStub.calledOnce).to.be.true;
   });
 
-<<<<<<< HEAD
   it("should reject - wrong proposer", async function () {
-    chainStub.getGenesisTime.returns(Date.now() / 1000 - config.params.SECONDS_PER_SLOT);
-=======
-  it("wrong proposer", async function () {
-    sinon.stub(chainStub.clock, "currentSlot").get(() => 1);
->>>>>>> 1243f3bd
+    sinon.stub(chainStub.clock, "currentSlot").get(() => 1);
     const block = generateSignedBlock({message: {slot: 1}});
     chainStub.getFinalizedCheckpoint.resolves({
       epoch: 0,
@@ -169,13 +147,8 @@
     expect(epochCtxStub.getBeaconProposer.withArgs(block.message.slot).calledOnce).to.be.true;
   });
 
-<<<<<<< HEAD
   it("should reject - finalized checkpoint not an ancestor of block", async function () {
-    chainStub.getGenesisTime.returns(Date.now() / 1000 - config.params.SECONDS_PER_SLOT);
-=======
-  it("valid block", async function () {
-    sinon.stub(chainStub.clock, "currentSlot").get(() => 1);
->>>>>>> 1243f3bd
+    sinon.stub(chainStub.clock, "currentSlot").get(() => 1);
     const block = generateSignedBlock({message: {slot: 1}});
     chainStub.getFinalizedCheckpoint.resolves({
       epoch: 0,
@@ -194,17 +167,14 @@
     const result = await validateGossipBlock(config, chainStub, dbStub, logger, block);
     expect(result).to.equal(ExtendedValidatorResult.reject);
     expect(chainStub.getFinalizedCheckpoint.calledOnce).to.be.true;
-    expect(chainStub.getGenesisTime.calledOnce).to.be.true;
-    expect(dbStub.badBlock.has.withArgs(sinon.match.defined).calledOnce).to.be.true;
-    expect(chainStub.getCanonicalBlockAtSlot.withArgs(block.message.slot).calledOnce).to.be.true;
-    expect(getBlockContextStub.calledOnce).to.be.true;
+    expect(dbStub.badBlock.has.withArgs(sinon.match.defined).calledOnce).to.be.true;
     expect(chainStub.receiveBlock.calledOnce).to.be.false;
     expect(verifySignatureStub.calledOnce).to.be.true;
     expect(epochCtxStub.getBeaconProposer.withArgs(block.message.slot).calledOnce).to.be.true;
   });
 
   it("should accept - valid block", async function () {
-    chainStub.getGenesisTime.returns(Date.now() / 1000 - config.params.SECONDS_PER_SLOT);
+    sinon.stub(chainStub.clock, "currentSlot").get(() => 1);
     const block = generateSignedBlock({message: {slot: 1}});
     chainStub.getFinalizedCheckpoint.resolves({
       epoch: 0,
@@ -213,9 +183,9 @@
     dbStub.badBlock.has.resolves(false);
     chainStub.getCanonicalBlockAtSlot.resolves(null);
     const epochCtxStub = sinon.createStubInstance(EpochContext);
-    getBlockContextStub.resolves({
-      state: generateState(),
-      epochCtx: epochCtxStub,
+    regenStub.getBlockSlotState.resolves({
+      state: generateState(),
+      epochCtx: (epochCtxStub as unknown) as EpochContext,
     });
     verifySignatureStub.returns(true);
     epochCtxStub.getBeaconProposer.returns(block.message.proposerIndex);
