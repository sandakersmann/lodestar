--- conflicted
+++ resolved
@@ -35,11 +35,7 @@
 
   before("prepare data", function () {
     // Update slot must > snapshot slot
-<<<<<<< HEAD
-    // signatureSlot must == attestedHeaderSlot + 1
-=======
     // attestedHeaderSlot must == updateHeaderSlot + 1
->>>>>>> 14fe299f
     const snapshotHeaderSlot = 1;
     const attestedHeaderSlot = EPOCHS_PER_SYNC_COMMITTEE_PERIOD * SLOTS_PER_EPOCH + 1;
     const signatureSlot = attestedHeaderSlot + 1;
@@ -99,11 +95,7 @@
       finalizedHeader,
       finalityBranch,
       syncAggregate,
-<<<<<<< HEAD
       signatureSlot,
-=======
-      signatureSlot: updateHeaderSlot,
->>>>>>> 14fe299f
     };
 
     snapshot = {
