--- conflicted
+++ resolved
@@ -1,17 +1,8 @@
-<<<<<<< HEAD
-import {request} from "node:http";
-=======
->>>>>>> 14fe299f
 import {dirname} from "node:path";
 import {fileURLToPath} from "node:url";
-import {parse} from "node:url";
 import {Epoch} from "@lodestar/types";
 import {ForkName} from "@lodestar/params";
-<<<<<<< HEAD
 import {IChainForkConfig} from "@lodestar/config";
-=======
-import {RunnerType, SimulationOptionalParams, SimulationParams} from "./interfaces.js";
->>>>>>> 14fe299f
 
 // Global variable __dirname no longer available in ES6 modules.
 // Solutions: https://stackoverflow.com/questions/46745014/alternative-for-dirname-in-node-js-when-using-es6-modules
@@ -20,34 +11,6 @@
 
 export const logFilesDir = "test-logs";
 
-<<<<<<< HEAD
-=======
-export const defaultSimulationParams: SimulationOptionalParams = {
-  validatorsPerClient: 32,
-  secondsPerSlot: 4,
-  // delay a bit so regular sync sees it's up to date and sync is completed from the beginning
-  // allow time for bls worker threads to warm up
-  genesisSlotsDelay: 30,
-  externalKeysPercentage: 0.5,
-  runnerType: RunnerType.ChildProcess,
-};
-
-export const getSimulationId = ({
-  beaconNodes,
-  validatorClients,
-  validatorsPerClient,
-  altairEpoch,
-  bellatrixEpoch,
-}: SimulationParams): string =>
-  [
-    `beaconNodes-${beaconNodes}`,
-    `validatorClients-${validatorClients}`,
-    `validatorsPerClient-${validatorsPerClient}`,
-    `altair-${altairEpoch}`,
-    `bellatrix-${bellatrixEpoch}`,
-  ].join("_");
-
->>>>>>> 14fe299f
 export const avg = (arr: number[]): number => {
   return arr.length === 0 ? 0 : arr.reduce((p, c) => p + c, 0) / arr.length;
 };
@@ -62,46 +25,11 @@
   }
 };
 
-export const callHttp = async (
-  url: string,
-  method: string,
-  data?: unknown
-): Promise<{status: number; data: Record<string, unknown>}> => {
-  const opts = parse(url);
-
-  return new Promise((resolve, reject) => {
-    const req = request({...opts, method, headers: {"Content-Type": "application/json"}}, function (res) {
-      let data = "";
-
-      res.setEncoding("utf8");
-      res.on("data", (chunk) => {
-        data = data + chunk;
-      });
-      res.on("end", () => {
-        if (res.statusCode != null && res.statusCode >= 200 && res.statusCode < 300) {
-          resolve({status: res.statusCode ?? 500, data: JSON.parse(data) as Record<string, unknown>});
-        } else {
-          reject(new Error(`HTTP ${res.statusCode} ${res.statusMessage}`));
-        }
-      });
-      res.on("error", reject);
-    });
-    req.on("error", reject);
-    if (data) {
-      req.write(data);
-    }
-    req.end();
-  });
-};
-
 export const FAR_FUTURE_EPOCH = 10 ** 12;
 export const BN_P2P_BASE_PORT = 4000;
 export const BN_REST_BASE_PORT = 5000;
 export const KEY_MANAGER_BASE_PORT = 6000;
 export const EXTERNAL_SIGNER_BASE_PORT = 7000;
-<<<<<<< HEAD
 export const EL_ETH_BASE_PORT = 8000;
 export const EL_ENGINE_BASE_PORT = 9000;
-=======
->>>>>>> 14fe299f
 export const LODESTAR_BINARY_PATH = `${__dirname}/../../../bin/lodestar.js`;