--- conflicted
+++ resolved
@@ -129,13 +129,8 @@
     private readonly doppelgangerService: DoppelgangerService | null,
     private readonly metrics: Metrics | null,
     initialSigners: Signer[],
-<<<<<<< HEAD
-    private readonly suggestedFeeRecipient: string,
-    private readonly gasLimit: number,
+    valProposerConfig: ValidatorProposerConfig = {defaultConfig: {builder: {}}, proposerConfig: {}},
     private readonly genesisValidatorRoot: Root
-=======
-    valProposerConfig: ValidatorProposerConfig = {defaultConfig: {builder: {}}, proposerConfig: {}}
->>>>>>> 8806ed20
   ) {
     const defaultConfig = valProposerConfig.defaultConfig;
     this.defaultProposerConfig = {
@@ -603,13 +598,6 @@
     };
   }
 
-<<<<<<< HEAD
-  private async getSignature(
-    signer: Signer,
-    signingRoot: Uint8Array,
-    signableMessage?: SignableMessage
-  ): Promise<BLSSignature> {
-=======
   async getValidatorRegistration(
     pubkeyMaybeHex: BLSPubkeyMaybeHex,
     regAttributes: {feeRecipient: Eth1Address; gasLimit: number},
@@ -633,16 +621,11 @@
     }
   }
 
-  private async getSignature(pubkey: BLSPubkeyMaybeHex, signingRoot: Uint8Array): Promise<BLSSignature> {
-    // TODO: Refactor indexing to not have to run toHexString() on the pubkey every time
-    const pubkeyHex = typeof pubkey === "string" ? pubkey : toHexString(pubkey);
-
-    const signer = this.validators.get(pubkeyHex)?.signer;
-    if (!signer) {
-      throw Error(`Validator pubkey ${pubkeyHex} not known`);
-    }
-
->>>>>>> 8806ed20
+  private async getSignature(
+    signer: Signer,
+    signingRoot: Uint8Array,
+    signableMessage?: SignableMessage
+  ): Promise<BLSSignature> {
     switch (signer.type) {
       case SignerType.Local: {
         const timer = this.metrics?.localSignTime.startTimer();
