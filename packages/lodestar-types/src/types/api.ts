/* eslint-disable @typescript-eslint/interface-name-prefix */
<<<<<<< HEAD
import {Checkpoint, Fork, SignedBeaconBlockHeader} from "./misc";
=======
import {Checkpoint, SignedBeaconBlockHeader, Validator} from "./misc";
>>>>>>> 74e8e3e6
import {
  BLSPubkey,
  BLSSignature,
  CommitteeIndex,
  Epoch,
  Gwei,
  Number64,
  Root,
  Slot,
  Uint64,
  ValidatorIndex,
  Version,
} from "./primitive";
<<<<<<< HEAD
import {List} from "@chainsafe/ssz";
=======
>>>>>>> 74e8e3e6

export interface SignedBeaconHeaderResponse {
  root: Root;
  canonical: boolean;
  header: SignedBeaconBlockHeader;
}

export interface SubscribeToCommitteeSubnetPayload {
  slot: Slot;
  slotSignature: BLSSignature;
  attestationCommitteeIndex: CommitteeIndex;
  aggregatorPubkey: BLSPubkey;
}

export interface AttesterDuty {
  // The validator's public key, uniquely identifying them
  validatorPubkey: BLSPubkey;
  // used to determine if validator is aggregator
  aggregatorModulo: Number64;
  // The slot at which the validator must attest
  attestationSlot: Slot;

  committeeIndex: CommitteeIndex;
}

export interface ProposerDuty {
  slot: Slot;
  proposerPubkey: BLSPubkey;
}

export interface SyncingStatus {
  // Head slot node is trying to reach
  headSlot: Uint64;
  // How many slots node needs to process to reach head. 0 if synced.
  syncDistance: Uint64;
}

export interface Genesis {
  genesisTime: Uint64;
  genesisValidatorsRoot: Root;
  genesisForkVersion: Version;
}

export interface ChainHead {
  slot: Slot;
  block: Root;
  state: Root;
  epochTransition: boolean;
}

export interface BlockEventPayload {
  slot: Slot;
  block: Root;
}

export interface FinalizedCheckpoint {
  block: Root;
  state: Root;
  epoch: Epoch;
}

export interface ChainReorg {
  slot: Slot;
  depth: Number64;
  oldHeadBlock: Root;
  newHeadBlock: Root;
  oldHeadState: Root;
  newHeadState: Root;
  epoch: Epoch;
}

export interface FinalityCheckpoints {
  previousJustified: Checkpoint;
  currentJustified: Checkpoint;
  finalized: Checkpoint;
}

export interface ValidatorBalance {
  index: ValidatorIndex;
  balance: Gwei;
}

export interface BeaconCommitteeResponse {
  index: CommitteeIndex;
  slot: Slot;
  validators: List<ValidatorIndex>;
}<|MERGE_RESOLUTION|>--- conflicted
+++ resolved
@@ -1,9 +1,5 @@
 /* eslint-disable @typescript-eslint/interface-name-prefix */
-<<<<<<< HEAD
-import {Checkpoint, Fork, SignedBeaconBlockHeader} from "./misc";
-=======
-import {Checkpoint, SignedBeaconBlockHeader, Validator} from "./misc";
->>>>>>> 74e8e3e6
+import {Checkpoint, SignedBeaconBlockHeader} from "./misc";
 import {
   BLSPubkey,
   BLSSignature,
@@ -17,10 +13,7 @@
   ValidatorIndex,
   Version,
 } from "./primitive";
-<<<<<<< HEAD
 import {List} from "@chainsafe/ssz";
-=======
->>>>>>> 74e8e3e6
 
 export interface SignedBeaconHeaderResponse {
   root: Root;
