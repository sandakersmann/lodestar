import fs from "fs";
import process from "process";
import {Arguments} from "yargs";
import {initBLS} from "@chainsafe/bls";
import {WinstonLogger} from "@chainsafe/lodestar-utils";
import {ApiClientOverRest} from "@chainsafe/lodestar-validator/lib/api/impl/rest/apiClient";
import {ILogger} from "@chainsafe/lodestar-utils";
import {Validator} from "@chainsafe/lodestar-validator";
import {LevelDbController, ValidatorDB} from "@chainsafe/lodestar/lib/db";
import {getBeaconConfig, YargsError, getDefaultGraffiti} from "../../util";
import {ValidatorDirManager} from "../../validatorDir";
import {getAccountPaths} from "../account/paths";
import {getValidatorPaths} from "./paths";
import {IValidatorCliOptions} from "./options";

/**
 * Run a validator client
 */
export async function run(options: Arguments<IValidatorCliOptions>): Promise<void> {
  const server = options.server;
  const force = options.force;
  const graffiti = options.graffiti || getDefaultGraffiti();
  const accountPaths = getAccountPaths(options);
  const validatorPaths = getValidatorPaths(options);
  const config = getBeaconConfig(options.preset);

  await initBLS();

  const logger = new WinstonLogger();

  const validatorDirManager = new ValidatorDirManager(accountPaths);
  const validatorKeypairs = validatorDirManager.decryptAllValidators({force});

  if (validatorKeypairs.length === 0)
    throw new YargsError("No validator keystores found");
  logger.info(`Decrypted ${validatorKeypairs.length} validator keystores`);

  const validators: Validator[] = validatorKeypairs.map((keypair): Validator => {
    const pubkey = keypair.publicKey.toHexString();
    const loggerId = `Validator ${pubkey.slice(0, 10)}`;
    const dbPath = validatorPaths.validatorDbDir(pubkey);
    fs.mkdirSync(dbPath, {recursive: true});

    const api = new ApiClientOverRest(config, server, logger);
    const childLogger = logger.child({module: loggerId, level: logger.level}) as ILogger;

    return new Validator({
      config,
      db: new ValidatorDB({
        config: config,
        controller: new LevelDbController({
          name: dbPath
        }, {logger: childLogger})
      }),
      api,
      logger: childLogger,
<<<<<<< HEAD
      keypairs: [keypair]
=======
      keypair,
      graffiti
>>>>>>> fa8eab40
    });
  });

  for (const validator of validators) {
    validator.start();
  }

  async function cleanup(): Promise<void> {
    logger.info("Stopping validators");
    await Promise.all(validators.map((v) => v.stop()));
    logger.info("Cleanup completed");
  }

  process.on("SIGTERM", cleanup);
  process.on("SIGINT", cleanup);
}<|MERGE_RESOLUTION|>--- conflicted
+++ resolved
@@ -54,12 +54,8 @@
       }),
       api,
       logger: childLogger,
-<<<<<<< HEAD
-      keypairs: [keypair]
-=======
-      keypair,
+      keypairs: [keypair],
       graffiti
->>>>>>> fa8eab40
     });
   });
 
