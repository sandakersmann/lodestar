--- conflicted
+++ resolved
@@ -151,8 +151,6 @@
     );
   }
 
-<<<<<<< HEAD
-=======
   async lightClientOptimisticUpdate(peerId: PeerId): Promise<altair.LightClientOptimisticUpdate> {
     return await this.sendRequest<altair.LightClientOptimisticUpdate>(
       peerId,
@@ -162,7 +160,6 @@
     );
   }
 
->>>>>>> 14fe299f
   async lightClientFinalityUpdate(peerId: PeerId): Promise<altair.LightClientFinalityUpdate> {
     return await this.sendRequest<altair.LightClientFinalityUpdate>(
       peerId,
@@ -185,18 +182,6 @@
     );
   }
 
-<<<<<<< HEAD
-  async lightClientOptimisticUpdate(peerId: PeerId): Promise<altair.LightClientOptimisticUpdate> {
-    return await this.sendRequest<altair.LightClientOptimisticUpdate>(
-      peerId,
-      Method.LightClientOptimisticUpdate,
-      [Version.V1],
-      null
-    );
-  }
-
-=======
->>>>>>> 14fe299f
   // Helper to reduce code duplication
   private async sendRequest<T extends IncomingResponseBody | IncomingResponseBody[]>(
     peerId: PeerId,
@@ -323,11 +308,7 @@
         yield* this.reqRespHandlers.onLightClientFinalityUpdate();
         break;
       case Method.LightClientUpdate:
-<<<<<<< HEAD
-        yield* this.reqRespHandlers.onLightClientUpdate(requestTyped.body);
-=======
         yield* this.reqRespHandlers.onLightClientUpdatesByRange(requestTyped.body);
->>>>>>> 14fe299f
         break;
       default:
         throw Error(`Unsupported method ${protocol.method}`);
