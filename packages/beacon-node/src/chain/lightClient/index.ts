--- conflicted
+++ resolved
@@ -278,12 +278,215 @@
    * - Has the most bits
    * - Signed header at the oldest slot
    */
-<<<<<<< HEAD
   async getUpdates(startPeriod: SyncPeriod, count: number): Promise<altair.LightClientUpdate[]> {
     const periods: number[] = Array.from({length: count}, (_ignored, i) => i + startPeriod);
     return await Promise.all(periods.map((period) => this.doGetUpdate(period)));
-=======
-  async getUpdates(period: SyncPeriod): Promise<altair.LightClientUpdate> {
+  }
+
+  /**
+   * API ROUTE to poll LightclientHeaderUpdate.
+   * Clients should use the SSE type `light_client_optimistic_update` if available
+   */
+  async getOptimisticUpdate(): Promise<altair.LightClientOptimisticUpdate> {
+    if (this.latestHeadUpdate === null) {
+      throw Error("No latest header update available");
+    }
+    return this.latestHeadUpdate;
+  }
+
+  async getFinalityUpdate(): Promise<altair.LightClientFinalityUpdate> {
+    // Signature data
+    if (this.finalized === null) {
+      throw Error("No latest header update available");
+    }
+    return this.finalized;
+  }
+
+  getLatestFinalitySlot(): Slot | undefined {
+    return this.finalized?.finalizedHeader.slot;
+  }
+
+  /**
+   * With forkchoice data compute which block roots will never become checkpoints and prune them.
+   */
+  async pruneNonCheckpointData(nonCheckpointBlockRoots: Uint8Array[]): Promise<void> {
+    // TODO: Batch delete with native leveldb batching not just Promise.all()
+    await Promise.all([
+      this.db.syncCommitteeWitness.batchDelete(nonCheckpointBlockRoots),
+      this.db.checkpointHeader.batchDelete(nonCheckpointBlockRoots),
+    ]);
+  }
+
+  private async persistPostBlockImportData(
+    block: altair.BeaconBlock,
+    postState: CachedBeaconStateAltair,
+    parentBlockSlot: Slot
+  ): Promise<void> {
+    const blockSlot = block.slot;
+
+    const header: phase0.BeaconBlockHeader = {
+      slot: blockSlot,
+      proposerIndex: block.proposerIndex,
+      parentRoot: block.parentRoot,
+      stateRoot: block.stateRoot,
+      bodyRoot: this.config.getForkTypes(blockSlot).BeaconBlockBody.hashTreeRoot(block.body),
+    };
+
+    const blockRoot = ssz.phase0.BeaconBlockHeader.hashTreeRoot(header);
+    const blockRootHex = toHexString(blockRoot);
+
+    const syncCommitteeWitness = getSyncCommitteesWitness(postState);
+
+    // Only store current sync committee once per run
+    if (!this.storedCurrentSyncCommittee) {
+      await Promise.all([
+        this.storeSyncCommittee(postState.currentSyncCommittee, syncCommitteeWitness.currentSyncCommitteeRoot),
+        this.storeSyncCommittee(postState.nextSyncCommittee, syncCommitteeWitness.nextSyncCommitteeRoot),
+      ]);
+      this.storedCurrentSyncCommittee = true;
+      this.logger.debug("Stored currentSyncCommittee", {slot: blockSlot});
+    }
+
+    // Only store next sync committee once per dependant root
+    const parentBlockPeriod = computeSyncPeriodAtSlot(parentBlockSlot);
+    const period = computeSyncPeriodAtSlot(blockSlot);
+    if (parentBlockPeriod < period) {
+      // If the parentBlock is in a previous epoch it must be the dependantRoot of this epoch transition
+      const dependantRoot = toHexString(block.parentRoot);
+      const periodDependantRoots = this.knownSyncCommittee.getOrDefault(period);
+      if (!periodDependantRoots.has(dependantRoot)) {
+        periodDependantRoots.add(dependantRoot);
+        await this.storeSyncCommittee(postState.nextSyncCommittee, syncCommitteeWitness.nextSyncCommitteeRoot);
+        this.logger.debug("Stored nextSyncCommittee", {period, slot: blockSlot, dependantRoot});
+      }
+    }
+
+    // Ensure referenced syncCommittee are persisted before persiting this one
+    await this.db.syncCommitteeWitness.put(blockRoot, syncCommitteeWitness);
+
+    // Store header in case it is referenced latter by a future finalized checkpoint
+    await this.db.checkpointHeader.put(blockRoot, header);
+
+    // Store finalized checkpoint data
+    const finalizedCheckpoint = postState.finalizedCheckpoint;
+    const finalizedCheckpointPeriod = computeSyncPeriodAtEpoch(finalizedCheckpoint.epoch);
+    const isFinalized =
+      finalizedCheckpointPeriod === period &&
+      // Consider the edge case of genesis: Genesis state's finalizedCheckpoint is zero'ed.
+      // If finalizedCheckpoint is zeroed, consider not finalized (ignore) since there won't exist a
+      // finalized header for that root
+      finalizedCheckpoint.epoch !== 0 &&
+      !byteArrayEquals(finalizedCheckpoint.root, ZERO_HASH);
+
+    this.prevHeadData.set(
+      blockRootHex,
+      isFinalized
+        ? {
+            isFinalized: true,
+            attestedHeader: header,
+            blockRoot,
+            finalityBranch: getFinalizedRootProof(postState),
+            finalizedCheckpoint,
+          }
+        : {
+            isFinalized: false,
+            attestedHeader: header,
+            blockRoot,
+          }
+    );
+
+    pruneSetToMax(this.prevHeadData, MAX_PREV_HEAD_DATA);
+  }
+
+  /**
+   * 1. Subscribe to gossip topics `sync_committee_{subnet_id}` and collect `sync_committee_message`
+   * ```
+   * slot: Slot
+   * beacon_block_root: Root
+   * validator_index: ValidatorIndex
+   * signature: BLSSignature
+   * ```
+   *
+   * 2. Subscribe to `sync_committee_contribution_and_proof` and collect `signed_contribution_and_proof`
+   * ```
+   * slot: Slot
+   * beacon_block_root: Root
+   * subcommittee_index: uint64
+   * aggregation_bits: Bitvector[SYNC_COMMITTEE_SIZE // SYNC_COMMITTEE_SUBNET_COUNT]
+   * signature: BLSSignature
+   * ```
+   *
+   * 3. On new blocks use `block.body.sync_aggregate`, `block.parent_root` and `block.slot - 1`
+   *
+   * @param syncPeriod The sync period of the sync aggregate and signed block root
+   */
+  private async onSyncAggregate(
+    syncPeriod: SyncPeriod,
+    syncAggregate: altair.SyncAggregate,
+    signedBlockRoot: Root
+  ): Promise<void> {
+    this.metrics?.lightclientServer.onSyncAggregate.inc({event: "processed"});
+
+    const signedBlockRootHex = toHexString(signedBlockRoot);
+    const attestedData = this.prevHeadData.get(signedBlockRootHex);
+    if (!attestedData) {
+      // Log cacheSize since at start this.prevHeadData will be empty
+      this.logger.debug("attestedData not available", {root: signedBlockRootHex, cacheSize: this.prevHeadData.size});
+      this.metrics?.lightclientServer.onSyncAggregate.inc({event: "ignore_no_attested_data"});
+      return;
+    }
+
+    const attestedPeriod = computeSyncPeriodAtSlot(attestedData.attestedHeader.slot);
+    if (syncPeriod !== attestedPeriod) {
+      this.logger.debug("attested data period different than signature period", {syncPeriod, attestedPeriod});
+      this.metrics?.lightclientServer.onSyncAggregate.inc({event: "ignore_attested_period_diff"});
+      return;
+    }
+
+    const headerUpdate: altair.LightClientOptimisticUpdate = {
+      attestedHeader: attestedData.attestedHeader,
+      syncAggregate,
+      signatureSlot: attestedData.attestedHeader.slot, //TODO DA confirm
+    };
+
+    // Emit update
+    // - At the earliest: 6 second after the slot start
+    // - After a new update has INCREMENT_THRESHOLD == 32 bits more than the previous emitted threshold
+    this.emitter.emit(ChainEvent.lightclientOptimisticUpdate, headerUpdate);
+
+    // Persist latest best update for getLatestHeadUpdate()
+    // TODO: Once SyncAggregate are constructed from P2P too, count bits to decide "best"
+    if (!this.latestHeadUpdate || attestedData.attestedHeader.slot > this.latestHeadUpdate.attestedHeader.slot) {
+      this.latestHeadUpdate = headerUpdate;
+      this.metrics?.lightclientServer.onSyncAggregate.inc({event: "update_latest_head_update"});
+    }
+
+    if (attestedData.isFinalized) {
+      const finalizedCheckpointRoot = attestedData.finalizedCheckpoint.root as Uint8Array;
+      const finalizedHeader = await this.getFinalizedHeader(finalizedCheckpointRoot);
+      if (
+        finalizedHeader &&
+        (!this.finalized ||
+          finalizedHeader.slot > this.finalized.finalizedHeader.slot ||
+          sumBits(syncAggregate.syncCommitteeBits) > sumBits(this.finalized.syncAggregate.syncCommitteeBits))
+      ) {
+        this.finalized = {
+          attestedHeader: attestedData.attestedHeader,
+          finalizedHeader,
+          syncAggregate,
+          finalityBranch: attestedData.finalityBranch,
+          signatureSlot: finalizedHeader.slot,
+        };
+        this.emitter.emit(ChainEvent.lightclientFinalityUpdate, this.finalized);
+        this.metrics?.lightclientServer.onSyncAggregate.inc({event: "update_latest_finalized_update"});
+      }
+    }
+
+    // Check if this update is better, otherwise ignore
+    await this.maybeStoreNewBestPartialUpdate(syncPeriod, syncAggregate, attestedData);
+  }
+
+  private async doGetUpdate(period: number): Promise<altair.LightClientUpdate> {
     // Signature data
     const partialUpdate = await this.db.bestPartialLightClientUpdate.get(period);
     if (!partialUpdate) {
@@ -323,254 +526,6 @@
         forkVersion: this.config.getForkVersion(partialUpdate.attestedHeader.slot),
       };
     }
->>>>>>> 146f8267
-  }
-
-  /**
-   * API ROUTE to poll LightclientHeaderUpdate.
-   * Clients should use the SSE type `light_client_optimistic_update` if available
-   */
-  async getOptimisticUpdate(): Promise<altair.LightClientOptimisticUpdate> {
-    if (this.latestHeadUpdate === null) {
-      throw Error("No latest header update available");
-    }
-    return this.latestHeadUpdate;
-  }
-
-  async getFinalityUpdate(): Promise<altair.LightClientFinalityUpdate> {
-    // Signature data
-    if (this.finalized === null) {
-      throw Error("No latest header update available");
-    }
-    return this.finalized;
-  }
-
-  getLatestFinalitySlot(): Slot | undefined {
-    return this.finalized?.finalizedHeader.slot;
-  }
-
-  /**
-   * With forkchoice data compute which block roots will never become checkpoints and prune them.
-   */
-  async pruneNonCheckpointData(nonCheckpointBlockRoots: Uint8Array[]): Promise<void> {
-    // TODO: Batch delete with native leveldb batching not just Promise.all()
-    await Promise.all([
-      this.db.syncCommitteeWitness.batchDelete(nonCheckpointBlockRoots),
-      this.db.checkpointHeader.batchDelete(nonCheckpointBlockRoots),
-    ]);
-  }
-
-  private async persistPostBlockImportData(
-    block: altair.BeaconBlock,
-    postState: CachedBeaconStateAltair,
-    parentBlockSlot: Slot
-  ): Promise<void> {
-    const blockSlot = block.slot;
-
-    const header: phase0.BeaconBlockHeader = {
-      slot: blockSlot,
-      proposerIndex: block.proposerIndex,
-      parentRoot: block.parentRoot,
-      stateRoot: block.stateRoot,
-      bodyRoot: this.config.getForkTypes(blockSlot).BeaconBlockBody.hashTreeRoot(block.body),
-    };
-
-    const blockRoot = ssz.phase0.BeaconBlockHeader.hashTreeRoot(header);
-    const blockRootHex = toHexString(blockRoot);
-
-    const syncCommitteeWitness = getSyncCommitteesWitness(postState);
-
-    // Only store current sync committee once per run
-    if (!this.storedCurrentSyncCommittee) {
-      await Promise.all([
-        this.storeSyncCommittee(postState.currentSyncCommittee, syncCommitteeWitness.currentSyncCommitteeRoot),
-        this.storeSyncCommittee(postState.nextSyncCommittee, syncCommitteeWitness.nextSyncCommitteeRoot),
-      ]);
-      this.storedCurrentSyncCommittee = true;
-      this.logger.debug("Stored currentSyncCommittee", {slot: blockSlot});
-    }
-
-    // Only store next sync committee once per dependant root
-    const parentBlockPeriod = computeSyncPeriodAtSlot(parentBlockSlot);
-    const period = computeSyncPeriodAtSlot(blockSlot);
-    if (parentBlockPeriod < period) {
-      // If the parentBlock is in a previous epoch it must be the dependantRoot of this epoch transition
-      const dependantRoot = toHexString(block.parentRoot);
-      const periodDependantRoots = this.knownSyncCommittee.getOrDefault(period);
-      if (!periodDependantRoots.has(dependantRoot)) {
-        periodDependantRoots.add(dependantRoot);
-        await this.storeSyncCommittee(postState.nextSyncCommittee, syncCommitteeWitness.nextSyncCommitteeRoot);
-        this.logger.debug("Stored nextSyncCommittee", {period, slot: blockSlot, dependantRoot});
-      }
-    }
-
-    // Ensure referenced syncCommittee are persisted before persiting this one
-    await this.db.syncCommitteeWitness.put(blockRoot, syncCommitteeWitness);
-
-    // Store header in case it is referenced latter by a future finalized checkpoint
-    await this.db.checkpointHeader.put(blockRoot, header);
-
-    // Store finalized checkpoint data
-    const finalizedCheckpoint = postState.finalizedCheckpoint;
-    const finalizedCheckpointPeriod = computeSyncPeriodAtEpoch(finalizedCheckpoint.epoch);
-    const isFinalized =
-      finalizedCheckpointPeriod === period &&
-      // Consider the edge case of genesis: Genesis state's finalizedCheckpoint is zero'ed.
-      // If finalizedCheckpoint is zeroed, consider not finalized (ignore) since there won't exist a
-      // finalized header for that root
-      finalizedCheckpoint.epoch !== 0 &&
-      !byteArrayEquals(finalizedCheckpoint.root, ZERO_HASH);
-
-    this.prevHeadData.set(
-      blockRootHex,
-      isFinalized
-        ? {
-            isFinalized: true,
-            attestedHeader: header,
-            blockRoot,
-            finalityBranch: getFinalizedRootProof(postState),
-            finalizedCheckpoint,
-          }
-        : {
-            isFinalized: false,
-            attestedHeader: header,
-            blockRoot,
-          }
-    );
-
-    pruneSetToMax(this.prevHeadData, MAX_PREV_HEAD_DATA);
-  }
-
-  /**
-   * 1. Subscribe to gossip topics `sync_committee_{subnet_id}` and collect `sync_committee_message`
-   * ```
-   * slot: Slot
-   * beacon_block_root: Root
-   * validator_index: ValidatorIndex
-   * signature: BLSSignature
-   * ```
-   *
-   * 2. Subscribe to `sync_committee_contribution_and_proof` and collect `signed_contribution_and_proof`
-   * ```
-   * slot: Slot
-   * beacon_block_root: Root
-   * subcommittee_index: uint64
-   * aggregation_bits: Bitvector[SYNC_COMMITTEE_SIZE // SYNC_COMMITTEE_SUBNET_COUNT]
-   * signature: BLSSignature
-   * ```
-   *
-   * 3. On new blocks use `block.body.sync_aggregate`, `block.parent_root` and `block.slot - 1`
-   *
-   * @param syncPeriod The sync period of the sync aggregate and signed block root
-   */
-  private async onSyncAggregate(
-    syncPeriod: SyncPeriod,
-    syncAggregate: altair.SyncAggregate,
-    signedBlockRoot: Root
-  ): Promise<void> {
-    this.metrics?.lightclientServer.onSyncAggregate.inc({event: "processed"});
-
-    const signedBlockRootHex = toHexString(signedBlockRoot);
-    const attestedData = this.prevHeadData.get(signedBlockRootHex);
-    if (!attestedData) {
-      // Log cacheSize since at start this.prevHeadData will be empty
-      this.logger.debug("attestedData not available", {root: signedBlockRootHex, cacheSize: this.prevHeadData.size});
-      this.metrics?.lightclientServer.onSyncAggregate.inc({event: "ignore_no_attested_data"});
-      return;
-    }
-
-    const attestedPeriod = computeSyncPeriodAtSlot(attestedData.attestedHeader.slot);
-    if (syncPeriod !== attestedPeriod) {
-      this.logger.debug("attested data period different than signature period", {syncPeriod, attestedPeriod});
-      this.metrics?.lightclientServer.onSyncAggregate.inc({event: "ignore_attested_period_diff"});
-      return;
-    }
-
-    const headerUpdate: altair.LightClientOptimisticUpdate = {
-      attestedHeader: attestedData.attestedHeader,
-      syncAggregate,
-      signatureSlot: attestedData.attestedHeader.slot, //TODO DA confirm
-    };
-
-    // Emit update
-    // - At the earliest: 6 second after the slot start
-    // - After a new update has INCREMENT_THRESHOLD == 32 bits more than the previous emitted threshold
-    this.emitter.emit(ChainEvent.lightclientOptimisticUpdate, headerUpdate);
-
-    // Persist latest best update for getLatestHeadUpdate()
-    // TODO: Once SyncAggregate are constructed from P2P too, count bits to decide "best"
-    if (!this.latestHeadUpdate || attestedData.attestedHeader.slot > this.latestHeadUpdate.attestedHeader.slot) {
-      this.latestHeadUpdate = headerUpdate;
-      this.metrics?.lightclientServer.onSyncAggregate.inc({event: "update_latest_head_update"});
-    }
-
-    if (attestedData.isFinalized) {
-      const finalizedCheckpointRoot = attestedData.finalizedCheckpoint.root as Uint8Array;
-      const finalizedHeader = await this.getFinalizedHeader(finalizedCheckpointRoot);
-      if (
-        finalizedHeader &&
-        (!this.finalized ||
-          finalizedHeader.slot > this.finalized.finalizedHeader.slot ||
-          sumBits(syncAggregate.syncCommitteeBits) > sumBits(this.finalized.syncAggregate.syncCommitteeBits))
-      ) {
-        this.finalized = {
-          attestedHeader: attestedData.attestedHeader,
-          finalizedHeader,
-          syncAggregate,
-          finalityBranch: attestedData.finalityBranch,
-          signatureSlot: finalizedHeader.slot,
-        };
-        this.emitter.emit(ChainEvent.lightclientFinalityUpdate, this.finalized);
-        this.metrics?.lightclientServer.onSyncAggregate.inc({event: "update_latest_finalized_update"});
-      }
-    }
-
-    // Check if this update is better, otherwise ignore
-    await this.maybeStoreNewBestPartialUpdate(syncPeriod, syncAggregate, attestedData);
-  }
-
-  private async doGetUpdate(period: number): Promise<altair.LightClientUpdate> {
-    // Signature data
-    const partialUpdate = await this.db.bestPartialLightClientUpdate.get(period);
-    if (!partialUpdate) {
-      throw Error(`No partialUpdate available for period ${period}`);
-    }
-
-    const syncCommitteeWitnessBlockRoot = partialUpdate.isFinalized
-      ? (partialUpdate.finalizedCheckpoint.root as Uint8Array)
-      : partialUpdate.blockRoot;
-
-    const syncCommitteeWitness = await this.db.syncCommitteeWitness.get(syncCommitteeWitnessBlockRoot);
-    if (!syncCommitteeWitness) {
-      throw Error(`finalizedBlockRoot not available ${toHexString(syncCommitteeWitnessBlockRoot)}`);
-    }
-
-    const nextSyncCommittee = await this.db.syncCommittee.get(syncCommitteeWitness.nextSyncCommitteeRoot);
-    if (!nextSyncCommittee) {
-      throw Error("nextSyncCommittee not available");
-    }
-
-    if (partialUpdate.isFinalized) {
-      return {
-        attestedHeader: partialUpdate.attestedHeader,
-        nextSyncCommittee: nextSyncCommittee,
-        nextSyncCommitteeBranch: getNextSyncCommitteeBranch(syncCommitteeWitness),
-        finalizedHeader: partialUpdate.finalizedHeader,
-        finalityBranch: partialUpdate.finalityBranch,
-        syncAggregate: partialUpdate.syncAggregate,
-        forkVersion: this.config.getForkVersion(partialUpdate.attestedHeader.slot),
-      };
-    } else {
-      return {
-        attestedHeader: partialUpdate.attestedHeader,
-        nextSyncCommittee: nextSyncCommittee,
-        nextSyncCommitteeBranch: getNextSyncCommitteeBranch(syncCommitteeWitness),
-        finalizedHeader: this.zero.finalizedHeader,
-        finalityBranch: this.zero.finalityBranch,
-        syncAggregate: partialUpdate.syncAggregate,
-        forkVersion: this.config.getForkVersion(partialUpdate.attestedHeader.slot),
-      };
-    }
   }
 
   /**
