--- conflicted
+++ resolved
@@ -2,10 +2,7 @@
 import {fromHexString} from "@chainsafe/ssz";
 import {ProofType, Tree} from "@chainsafe/persistent-merkle-tree";
 import {SyncPeriod} from "@lodestar/types";
-<<<<<<< HEAD
-=======
 import {MAX_REQUEST_LIGHT_CLIENT_UPDATES} from "@lodestar/params";
->>>>>>> 14fe299f
 import {ApiModules} from "../types.js";
 import {resolveStateId} from "../beacon/state/utils.js";
 import {IApiOptions} from "../../options.js";
@@ -46,36 +43,14 @@
       };
     },
 
-<<<<<<< HEAD
-    // eslint-disable-next-line @typescript-eslint/naming-convention
-    async getUpdates(startPeriod: SyncPeriod, count: number) {
-      const updates = await chain.lightClientServer.getUpdates(startPeriod, count);
-=======
     async getUpdates(startPeriod: SyncPeriod, count: number) {
       const maxAllowedCount = Math.min(MAX_REQUEST_LIGHT_CLIENT_UPDATES, count);
       const periods = Array.from({length: maxAllowedCount}, (_ignored, i) => i + startPeriod);
       const updates = await Promise.all(periods.map((period) => chain.lightClientServer.getUpdate(period)));
->>>>>>> 14fe299f
       return {data: updates};
     },
 
     async getOptimisticUpdate() {
-<<<<<<< HEAD
-      const optimisticUpdate = chain.lightClientServer.getOptimisticUpdate();
-      if (optimisticUpdate === null) {
-        throw new Error("No latest header update available");
-      } else {
-        return {data: optimisticUpdate};
-      }
-    },
-
-    async getFinalityUpdate() {
-      const finalityUpdate = chain.lightClientServer.getFinalityUpdate();
-      if (finalityUpdate === null) {
-        throw new Error("No latest finality update available");
-      }
-      return {data: finalityUpdate};
-=======
       const data = chain.lightClientServer.getOptimisticUpdate();
       if (data === null) {
         throw Error("No optimistic update available");
@@ -89,7 +64,6 @@
         throw Error("No finality update available");
       }
       return {data};
->>>>>>> 14fe299f
     },
 
     async getBootstrap(blockRoot) {
