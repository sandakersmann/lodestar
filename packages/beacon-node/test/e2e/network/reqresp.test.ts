--- conflicted
+++ resolved
@@ -82,11 +82,7 @@
       onBeaconBlocksByRange: notImplemented,
       onBeaconBlocksByRoot: notImplemented,
       onLightClientBootstrap: notImplemented,
-<<<<<<< HEAD
-      onLightClientUpdate: notImplemented,
-=======
       onLightClientUpdatesByRange: notImplemented,
->>>>>>> 14fe299f
       onLightClientOptimisticUpdate: notImplemented,
       onLightClientFinalityUpdate: notImplemented,
       ...reqRespHandlersPartial,
@@ -254,11 +250,7 @@
     }
 
     const [netA, netB] = await createAndConnectPeers({
-<<<<<<< HEAD
-      onLightClientUpdate: async function* () {
-=======
       onLightClientUpdatesByRange: async function* () {
->>>>>>> 14fe299f
         yield* arrToSource(lightClientUpdates);
       },
     });
