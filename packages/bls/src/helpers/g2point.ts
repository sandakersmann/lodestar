--- conflicted
+++ resolved
@@ -1,11 +1,7 @@
 import {BIG} from "@chainsafe/milagro-crypto-js/src/big";
 import {ECP2} from "@chainsafe/milagro-crypto-js/src/ecp2";
-<<<<<<< HEAD
+import { sha256 } from 'js-sha256';
 import {BLSDomain, bytes32, bytes96} from "../types";
-import {sha256} from 'js-sha256';
-=======
-import { sha256 } from 'js-sha256';
->>>>>>> f2cea783
 import ctx from "../ctx";
 import * as random from "secure-random";
 import {calculateYFlag, getModulus, padLeft} from "./utils";
