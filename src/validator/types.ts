--- conflicted
+++ resolved
@@ -1,13 +1,9 @@
-<<<<<<< HEAD
-import {bytes48, Slot, Shard, ValidatorIndex, BLSPubkey} from "../types";
-import {RpcClient} from "./rpc";
-=======
 /**
  * @module validator
  */
 
-import {bytes48, Slot, Shard, ValidatorIndex} from "../types";
->>>>>>> faf4716b
+import {bytes48, Slot, Shard, ValidatorIndex, BLSPubkey} from "../types";
+import {RpcClient} from "./rpc";
 
 export interface ValidatorCtx {
   publicKey: BLSPubkey;
