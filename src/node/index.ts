/**
 * @module node
 */

import deepmerge from "deepmerge";
import {BeaconDB, LevelDbController, ValidatorDB} from "../db";
import {EthersEth1Notifier, EthersEth1Options, IEth1Notifier} from "../eth1";
import {Libp2pNetwork, INetworkOptions, NodejsNode, INetwork} from "../network";


import defaultConf from "./defaults";
import {isPlainObject} from "../util/objects";
import {Sync} from "../sync";
import {BeaconChain, IBeaconChain} from "../chain";
import {OpPool} from "../opPool";
import {JSONRPC} from "../rpc/protocol";
import {WSServer} from "../rpc/transport";
import {IApiConstructor} from "../rpc/api/interface";
import {DBOptions} from '../db';
import {createPeerId, initializePeerInfo} from "../network/libp2p/util";
import {ILogger} from "../logger";
<<<<<<< HEAD
import {initValidator} from "./validator";
=======
import {ReputationStore} from "../sync/reputation";
>>>>>>> c567332f


export interface Service {
  start(): Promise<void>;

  stop(): Promise<void>;
}

// Temporarily have properties be optional until others portions of lodestar are ready
export interface BeaconNodeCtx {
  chain?: object;
  db?: DBOptions;
  eth1?: EthersEth1Options;
  network?: INetworkOptions;
  rpc?: RpcCtx;
  sync?: object;
  opPool?: object;

  validator?: {
    key: string;
    password?: string;
    db?: string;
  };
}

interface RpcCtx {
  apis?: IApiConstructor[];
}

/**
 * Beacon Node configured for desktop (non-browser) use
 */
class BeaconNode {
  public conf: BeaconNodeCtx;
  public db: BeaconDB;
  public eth1: IEth1Notifier;
  public network: INetwork;
  public chain: IBeaconChain;
  public opPool: OpPool;
  public rpc: Service;
<<<<<<< HEAD
  public sync: Service;
  public validator: Service;
=======
  public sync: Sync;
  public reps: ReputationStore;
>>>>>>> c567332f
  private logger: ILogger;

  public constructor(opts: BeaconNodeCtx, {logger}: { logger: ILogger }) {

    this.conf = deepmerge(
      defaultConf,
      opts,
      {
        //clone doesn't work very vell on classes like ethers.Provider
        isMergeableObject: isPlainObject
      }
    );
    this.logger = logger;

    this.reps = new ReputationStore();
    this.db = new BeaconDB({
      controller: new LevelDbController(this.conf.db, {
        logger: this.logger,
      }),
    });
    const libp2p = createPeerId()
      .then((peerId) => initializePeerInfo(peerId, this.conf.network.multiaddrs))
      .then((peerInfo) => new NodejsNode({peerInfo}));
    this.network = new Libp2pNetwork(this.conf.network, {
      libp2p: libp2p,
      logger: this.logger,
    });
    this.eth1 = new EthersEth1Notifier(this.conf.eth1, {
      opPool: this.opPool,
      logger: this.logger
    });
    this.chain = new BeaconChain(this.conf.chain, {
      db: this.db,
      eth1: this.eth1,
      logger: this.logger
    });
    this.opPool = new OpPool(this.conf.opPool, {
      db: this.db,
      chain: this.chain,
    });
    this.sync = new Sync(this.conf.sync, {
      db: this.db,
      eth1: this.eth1,
      chain: this.chain,
      opPool: this.opPool,
      network: this.network,
      reps: this.reps,
      logger: this.logger,
    });
    this.rpc = new JSONRPC(this.conf.rpc, {
      transports: [new WSServer(this.conf.rpc)],
      apis: this.conf.rpc.apis.map((Api) => {
        return new Api(this.conf.rpc, {chain: this.chain, db: this.db, eth1: this.eth1});
      })
    });

    if (this.conf.validator) {
      this.validator = initValidator({
        key: this.conf.validator.key,
        password: this.conf.validator.password,
        dbValidator: this.conf.validator.db,
        chain: this.chain,
        dbBeacon: this.db,
        opPool: this.opPool
      }, this.logger);
    }
  }

  public async start(): Promise<void> {
    this.logger.info('Starting eth2 beacon node - LODESTAR!');
    await this.db.start();
    await this.network.start();
    await this.eth1.start();
    await this.chain.start();
    await this.opPool.start();
    await this.sync.start();
    await this.rpc.start();

    if(this.conf.validator){
      await this.validator.start();
    }
  }

  public async stop(): Promise<void> {
    await this.rpc.stop();
    await this.sync.stop();
    await this.opPool.stop();

    await this.chain.stop();
    await this.eth1.stop();
    await this.network.stop();
    await this.db.stop();

    if(this.conf.validator){
      await this.validator.stop();
    }
  }
}

export default BeaconNode;<|MERGE_RESOLUTION|>--- conflicted
+++ resolved
@@ -19,11 +19,9 @@
 import {DBOptions} from '../db';
 import {createPeerId, initializePeerInfo} from "../network/libp2p/util";
 import {ILogger} from "../logger";
-<<<<<<< HEAD
 import {initValidator} from "./validator";
-=======
 import {ReputationStore} from "../sync/reputation";
->>>>>>> c567332f
+import Validator from "../validator";
 
 
 export interface Service {
@@ -64,13 +62,9 @@
   public chain: IBeaconChain;
   public opPool: OpPool;
   public rpc: Service;
-<<<<<<< HEAD
-  public sync: Service;
-  public validator: Service;
-=======
+  public validator: Validator;
   public sync: Sync;
   public reps: ReputationStore;
->>>>>>> c567332f
   private logger: ILogger;
 
   public constructor(opts: BeaconNodeCtx, {logger}: { logger: ILogger }) {
@@ -134,7 +128,8 @@
         dbValidator: this.conf.validator.db,
         chain: this.chain,
         dbBeacon: this.db,
-        opPool: this.opPool
+        opPool: this.opPool,
+        eth1: this.eth1
       }, this.logger);
     }
   }
