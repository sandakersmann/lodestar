--- conflicted
+++ resolved
@@ -9,11 +9,8 @@
     "lint": "eslint --ext .ts src/",
     "lint-fix": "eslint --ext .ts src/ --fix",
     "pretest": "npm run check-types",
-<<<<<<< HEAD
-    "test:unit": "nyc -r lcov -e .ts -x \"*.test.ts\" mocha -r ./.babel-register \"tests/unit/**/*.test.ts\" && nyc report",
-=======
-    "test:spec": "nyc -r lcov -e .ts -x \"*.test.ts\" mocha -r ./.babel-register \"tests/spec/**/*.test.ts\" && nyc report",
->>>>>>> 14855e89
+    "test:unit": "mocha -r ./.babel-register \"tests/unit/**/*.test.ts\"",
+    "test:spec": "mocha -r ./.babel-register \"tests/spec/**/*.test.ts\"",
     "test": "nyc -r lcov -e .ts -x \"*.test.ts\" mocha -r ./.babel-register \"tests/**/*.test.ts\" && nyc report",
     "coverage": "codecov"
   },
